--- conflicted
+++ resolved
@@ -15,6 +15,7 @@
 from .views import projects
 from .views import meetings
 from .views import members
+from .views import attendance
 
 # Create and configure the app
 app = Flask(__name__)
@@ -32,23 +33,9 @@
     return render_template("index.html")
 
 
-<<<<<<< HEAD
-# Import filters file to register them in Jinja
-from . import filters
-
-# Import and register blueprints
-# See https://flask.palletsprojects.com/en/2.2.x/blueprints/
-from .views import auth
-from .views import projects
-from .views import meetings
-from .views import members
-from .views import attendance
-
-=======
 # Register app blueprints
 app.register_blueprint(db.bp)
 app.register_blueprint(filters.bp)
->>>>>>> 64427dd7
 app.register_blueprint(auth.bp)
 app.register_blueprint(projects.bp)
 app.register_blueprint(meetings.bp)
