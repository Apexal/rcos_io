--- conflicted
+++ resolved
@@ -28,18 +28,10 @@
     </button>
     <div class="collapse navbar-collapse" id="navbarNavAltMarkup">
       <div class="navbar-nav me-auto">
-<<<<<<< HEAD
-        {{ nav_item("Home", "/") }}
-        {{ nav_item("Projects", "/projects") }}
-        {{ nav_item("Members", "/members") }}
-        {{ nav_item("Meetings", "/meetings") }}
-        {{ nav_item("Attend", "/attendance/attend") }}
-=======
         {{ nav_item("Home", url_for("index")) }}
         {{ nav_item("Projects", url_for("projects.index")) }}
         {{ nav_item("Users", url_for("users.index")) }}
         {{ nav_item("Meetings", url_for("meetings.index")) }}
->>>>>>> ee408720
         <a class="nav-link" href="https://handbook.rcos.io" target="_blank"
           >Handbook <i class="bi bi-box-arrow-up-right"></i>
           </a
