--- conflicted
+++ resolved
@@ -22,15 +22,8 @@
     </button>
     <div class="collapse navbar-collapse" id="navbarNavAltMarkup">
       <div class="navbar-nav me-auto">
-<<<<<<< HEAD
         {{ nav_item("Home", "/") }}
-        <a class="nav-link" aria-current="page" href="/">Home</a>
-        <a class="nav-link" href="#">Projects</a>
-=======
-        <a class="nav-link active" aria-current="page" href="/">Home</a>
         <a class="nav-link" href="/projects">Projects</a>
-        <a class="nav-link" href="#">Members</a>
->>>>>>> ad849050
         <a class="nav-link" href="#">Meetings</a>
         <a class="nav-link" href="https://handbook.rcos.io" target="_blank"
           >Handbook</a
