from typing import Any, Dict, List
from gql import Client, gql
from gql.transport.requests import RequestsHTTPTransport

from rcos_io.settings import GQL_API_URL, HASURA_ADMIN_SECRET

transport = RequestsHTTPTransport(
    url=GQL_API_URL,
    verify=True,
    retries=3,
    headers={"x-hasura-admin-secret": HASURA_ADMIN_SECRET},
)

client = Client(transport=transport, fetch_schema_from_transport=True)

BASIC_USER_DATA_FRAGMENT_INLINE = """
fragment basicUser on users {
  id
  first_name
  last_name
  preferred_name
  role
  email
  rcs_id
  discord_user_id
  github_username
}
"""


def find_or_create_user_by_email(email: str, role: str) -> Dict[str, Any]:
    """
    Given an email and a role (to be used only when creating new user) try to find the user
    and create them if they don't exist yet.
    """
    user = find_user_by_email(email)
    if user is not None:
        return user
    else:
        return create_user_with_email(email, role)


def find_user_by_email(email: str) -> Dict[str, Any] | None:
    """Given an email, find the user with that email. Returns `None` if not found. Returns basic user data if found."""
    # First attempt to find user via email
    query = gql(
        BASIC_USER_DATA_FRAGMENT_INLINE
        + """
        query find_user($email: String!) {
            users(limit: 1, where: { email: {_eq: $email}}) {
                ...basicUser
            }
        }
    """
    )

    users = client.execute(query, variable_values={"email": email})["users"]

    if len(users) == 0:
        return None

    return users[0]


def create_user_with_email(email: str, role: str) -> Dict[str, Any]:
    """Create a new user with the given email and role. Returns basic user data."""
    query = gql(
        BASIC_USER_DATA_FRAGMENT_INLINE
        + """
    mutation insert_user($user: users_insert_input!) {
      insert_users(objects: [$user], on_conflict: {
        constraint: users_email_key,
        update_columns: []
      }) {
        returning {
          ...basicUser
        }
      }
    }
  """
    )

    user = client.execute(
        query, variable_values={"user": {"email": email, "role": role}}
    )["insert_users"]["returning"][0]

    return user


def update_user_by_id(user_id: str, updates: Dict[str, Any]) -> Dict[str, Any]:
    """Update a user with the given ID and the given updates. Returns basic user data."""
    query = gql(
        BASIC_USER_DATA_FRAGMENT_INLINE
        + """
    mutation update_user($user_id: uuid!, $updates: users_set_input!) {
      update_users(_set: $updates, where: { id :{_eq: $user_id}}) {
        returning {
          ...basicUser
        }
      }
    }
    """
    )

    user = client.execute(
        query, variable_values={"user_id": user_id, "updates": updates}
    )["update_users"]["returning"][0]
    return user

<<<<<<< HEAD
=======


>>>>>>> f9951776
def get_project(project_id: str) -> Dict[str, Any] | None:
    query = gql(
        """
        query GetProject($pid: uuid!) {
            projects(limit: 1, where: {id: {_eq: $pid} }) {
                name
                tags
                github_repos
                id
                description_markdown
                enrollments {
                    user {
                        rcs_id
                        first_name
                        last_name
                    }
                    semester {
                        id
                    }
                }
            }
        }
        """
    )

    result = client.execute(query, variable_values={"pid": project_id})
    return result["projects"]

def get_all_projects() -> List[Dict[str, Any]]:
    query = gql(
        """
        query {
            projects(order_by: {name: asc}) {
                id
                name
                github_repos
            }
        }
        """
    )

    result = client.execute(query, variable_values={})
    return result["projects"]


def get_semester_projects(semester: str, with_enrollments: bool) -> List[Dict[str, Any]]:
    query = gql(
        """
        query SemesterProjects($semesterId: String!, $withEnrollments: Boolean!) {
          projects(order_by: {name: asc}, where: {enrollments: {_or: [{semester_id: {_eq: $semesterId}}]}}) {
              id
              name
              enrollments @include(if: $withEnrollments) {
                user {
                    id
                    first_name
                    last_name
                    graduation_int
                }
                is_project_lead
                credits
              }
          }
        }
    """
    )

    result = client.execute(
        query,
        variable_values={
            "semesterId": semester,
            "withEnrollments": with_enrollments,
        },
    )

<<<<<<< HEAD
    return result["projects"]

def add_project(id: str, owner_id: str, name: str, desc: str):
    query = gql(
        """
        mutation AddProject($id: uuid!, $owner_id: uuid!, $name: String!, $desc: String!) {
            insert_projects(objects: [
                { id: $id, owner_id: $owner_id, name: $name, description_markdown: $desc }
            ]) {
                returning {
                    id
                }
            }
        }
    """
    )

    result = client.execute(
        query,
        variable_values={
            "id": id,
            "owner_id": owner_id,
            "name": name,
            "desc": desc
        },
    )

    return result["insert_projects"]
=======
    return result["projects"]
>>>>>>> f9951776
<|MERGE_RESOLUTION|>--- conflicted
+++ resolved
@@ -107,11 +107,8 @@
     )["update_users"]["returning"][0]
     return user
 
-<<<<<<< HEAD
-=======
-
-
->>>>>>> f9951776
+
+
 def get_project(project_id: str) -> Dict[str, Any] | None:
     query = gql(
         """
@@ -187,7 +184,6 @@
         },
     )
 
-<<<<<<< HEAD
     return result["projects"]
 
 def add_project(id: str, owner_id: str, name: str, desc: str):
@@ -215,7 +211,4 @@
         },
     )
 
-    return result["insert_projects"]
-=======
-    return result["projects"]
->>>>>>> f9951776
+    return result["insert_projects"]