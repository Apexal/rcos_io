"""
This module contains the meetings blueprint, which stores
all meeting related views and functionality.
"""
from datetime import datetime
from typing import Any, Dict, Optional, cast
from flask import (
    Blueprint,
    render_template,
    request,
    redirect,
    url_for,
    flash,
    session,
    current_app,
    g,
)
<<<<<<< HEAD
from pytz import timezone

from rcos_io.services import db, attendance
=======
from graphql.error import GraphQLError
from gql.transport.exceptions import TransportQueryError
from rcos_io.services import db
>>>>>>> 64427dd7
from rcos_io.views.auth import (
    coordinator_or_above_required,
    login_required,
)

bp = Blueprint("meetings", __name__, url_prefix="/meetings")


@bp.route("/")
def index():
    """Renders the main meetings template."""
    return render_template("meetings/index.html")


@bp.route("/add", methods=("GET", "POST"))
@login_required
@coordinator_or_above_required
def add():
    """Renders the add meeting form and handles form submissions."""
    if request.method == "GET":

        # This list must match the meeting_types enum in the database!
        meeting_types = [
            "small group",
            "large group",
            "workshop",
            "bonus",
            "mentors",
            "coordinators",
            "other",
        ]

        return render_template("meetings/add.html", meeting_types=meeting_types)

    # HANDLE FORM SUBMISSION

    # Form new meeting dictionary for insert
    meeting_data: Dict[str, Optional[str]] = {
        "semester_id": session["semester"]["id"],
        "name": request.form["name"].strip(),
        "type": request.form["type"],
        "start_date_time": request.form["start_date_time"],
        "end_date_time": request.form["end_date_time"],
        "location": request.form["location"].strip(),
    }

    # Attempt to insert meeting into database
    try:
        new_meeting = db.insert_meeting(g.db_client, meeting_data)
    except (GraphQLError, TransportQueryError) as error:
        current_app.logger.exception(error)
        flash("Yikes! Failed to add meeting. Check logs.", "danger")
        return redirect(url_for("meetings.index"))

    # Redirect to the new meeting's detail page
    return redirect(url_for("meetings.detail", meeting_id=new_meeting["id"]))


@bp.route("/<meeting_id>")
def detail(meeting_id: str):
    """Renders the detail page for a particular meeting."""

    # Attempt to fetch meeting
    try:
        meeting = db.get_meeting_by_id(g.db_client, meeting_id)
    except (GraphQLError, TransportQueryError) as error:
        current_app.logger.exception(error)
        flash("There was an error fetching the meeting.", "warning")
        return redirect(url_for("meetings.index"))

    # Handle meeting not found
    if meeting is None:
        flash("No meeting with that ID found!", "danger")
        return redirect(url_for("meetings.index"))

    return render_template(
        "meetings/detail.html",
        meeting=meeting,
    )


@bp.route("/<meeting_id>/host")
@login_required
def host(meeting_id: str):
    meeting = None

    try:
        meeting = db.get_meeting_by_id(g.db_client, meeting_id)
    except Exception as e:
        current_app.logger.exception(e)
        flash("There was an error fetching the meeting.", "warning")
        return redirect(url_for("meetings.meetings"))

    code = attendance.register_room(meeting["location"], meeting_id)

    return render_template("attendance/host.html", code=code, meeting_id=meeting_id)


@bp.route("/<meeting_id>/close", methods=["POST"])
@login_required
def close(meeting_id: str):
    code = request.args["code"]
    attendance.close_room(code)

    return url_for("meetings.detail", meeting_id=meeting_id), 200


@bp.route("/api/events")
def events_api():
    """Returns a JSON array of event objects that Fullcalendar can understand."""
    start = (
        datetime.fromisoformat(cast(str, request.args.get("start")))
        if "start" in request.args
        else None
    )
    end = (
        datetime.fromisoformat(cast(str, request.args.get("end")))
        if "end" in request.args
        else None
    )

    # Fetch meetings
    meetings = db.get_meetings(
        g.db_client, only_published=True, start_at=start, end_at=end
    )

    # Convert them to objects that Fullcalendar can understand
    events = list(map(meeting_to_event, meetings))

    return events


def meeting_to_event(meeting: Dict[str, Any]) -> Dict[str, Any]:
    """Creates a Fullcalendar event object from a meeting."""
    meeting_type = cast(str, meeting["type"]).title()
    return {
        "id": meeting["id"],
        "title": meeting["name"] or meeting_type,
        "start": meeting["start_date_time"],
        "end": meeting["end_date_time"],
        "url": f"/meetings/{meeting['id']}",
        "color": "red",  # TODO: reflect meeting type
    }<|MERGE_RESOLUTION|>--- conflicted
+++ resolved
@@ -15,15 +15,11 @@
     current_app,
     g,
 )
-<<<<<<< HEAD
+from graphql.error import GraphQLError
+from gql.transport.exceptions import TransportQueryError
 from pytz import timezone
 
 from rcos_io.services import db, attendance
-=======
-from graphql.error import GraphQLError
-from gql.transport.exceptions import TransportQueryError
-from rcos_io.services import db
->>>>>>> 64427dd7
 from rcos_io.views.auth import (
     coordinator_or_above_required,
     login_required,
