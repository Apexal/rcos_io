--- conflicted
+++ resolved
@@ -11,13 +11,9 @@
     current_app,
     g,
 )
-<<<<<<< HEAD
 from pytz import timezone
 
 from rcos_io.services import db, attendance
-=======
-from rcos_io.services import db
->>>>>>> 8a7d9921
 from rcos_io.views.auth import (
     coordinator_or_above_required,
     login_required,
