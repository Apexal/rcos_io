from datetime import date, datetime, timedelta
from typing import Any, Dict
from flask import Blueprint, render_template, request, url_for
from pytz import timezone

from rcos_io.db import get_meetings

bp = Blueprint("meetings", __name__, url_prefix="/meetings")

eastern = timezone("US/Eastern")


@bp.route("/")
def meetings():
    """Renders the main meetings template which shows a calendar that fetches events from the API route."""
    return render_template("meetings/meetings.html")

<<<<<<< HEAD
@bp.route("/add", methods=("GET", "POST"))
def add_meeting():
    """Renders the add meeting form and handles form submissions."""
    if request.method == "GET":
        meeting_types = ["small_group", "large_group", "workshop", "bonus", "mentors", "coordinators", "other"]

        return render_template("meetings/add_meeting.html", meeting_types=meeting_types)
    else:
        # TODO: persist to database
        return request.form

@bp.route("/api/events")
def events_api():
    """Returns a JSON array of event objects that Fullcalendar can understand."""
    # TODO: use this is filtering meetings
    # TODO: filter based on logged in status and role
    start = datetime.fromisoformat(request.args.get("start")) if "start" in request.args else None
    end = datetime.fromisoformat(request.args.get("end")) if "end" in request.args else None
=======

@bp.route("/api/events")
def events():
    start = (
        datetime.fromisoformat(request.args.get("start"))
        if "start" in request.args
        else None
    )
    end = (
        datetime.fromisoformat(request.args.get("end"))
        if "end" in request.args
        else None
    )
>>>>>>> b88773f1

    # Fetch meetings
    meetings = get_meetings()
<<<<<<< HEAD
    # Convert them to objects that Fullcalendar can understand
=======
>>>>>>> b88773f1
    events = list(map(meeting_to_event, meetings))

    return events


def meeting_to_event(meeting: Dict[str, Any]) -> Dict[str, Any]:
    """Creates a Fullcalendar event object from a meeting."""
    return {
        "id": meeting["id"],
        "title": meeting["name"],
        "start": meeting["start_date_time"],
        "end": meeting["end_date_time"],
        "url": f"/meetings/{meeting['id']}",
        "color": "red",  # TODO: reflect meeting type
    }<|MERGE_RESOLUTION|>--- conflicted
+++ resolved
@@ -15,7 +15,6 @@
     """Renders the main meetings template which shows a calendar that fetches events from the API route."""
     return render_template("meetings/meetings.html")
 
-<<<<<<< HEAD
 @bp.route("/add", methods=("GET", "POST"))
 def add_meeting():
     """Renders the add meeting form and handles form submissions."""
@@ -34,28 +33,10 @@
     # TODO: filter based on logged in status and role
     start = datetime.fromisoformat(request.args.get("start")) if "start" in request.args else None
     end = datetime.fromisoformat(request.args.get("end")) if "end" in request.args else None
-=======
-
-@bp.route("/api/events")
-def events():
-    start = (
-        datetime.fromisoformat(request.args.get("start"))
-        if "start" in request.args
-        else None
-    )
-    end = (
-        datetime.fromisoformat(request.args.get("end"))
-        if "end" in request.args
-        else None
-    )
->>>>>>> b88773f1
 
     # Fetch meetings
     meetings = get_meetings()
-<<<<<<< HEAD
     # Convert them to objects that Fullcalendar can understand
-=======
->>>>>>> b88773f1
     events = list(map(meeting_to_event, meetings))
 
     return events
